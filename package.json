--- conflicted
+++ resolved
@@ -72,15 +72,9 @@
     "@typescript-eslint/parser": "^8.40.0",
     "@vitest/coverage-v8": "^3.2.4",
     "@vitest/eslint-plugin": "^1.3.4",
-<<<<<<< HEAD
     "eslint": "^9.34.0",
-    "eslint-config-prettier": "^10.1.5",
-    "eslint-plugin-prettier": "^5.1.3",
-=======
-    "eslint": "^9.32.0",
     "eslint-config-prettier": "^10.1.8",
     "eslint-plugin-prettier": "^5.5.4",
->>>>>>> 97a95a8b
     "globals": "^16.3.0",
     "husky": "^9.1.7",
     "prettier": "^3.6.2",
