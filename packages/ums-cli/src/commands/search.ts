--- conflicted
+++ resolved
@@ -79,30 +79,19 @@
  */
 function renderSearchResults(modules: Module[], query: string): void {
   const table = new Table({
-<<<<<<< HEAD
     head: ['ID', 'Name', 'Capabilities', 'Tags', 'Description'],
-=======
-    head: ['ID', 'Name', 'Description', 'Tags'],
->>>>>>> 5cb191b2
     style: {
       head: ['cyan', 'bold'],
       border: ['gray'],
       compact: false,
     },
-<<<<<<< HEAD
-    colWidths: [25, 25, 20, 20],
-=======
-    colWidths: [30, 30, 40, 25],
->>>>>>> 5cb191b2
+    colWidths: [28, 22, 20, 20, 30],
     wordWrap: true,
   });
 
   modules.forEach(module => {
     const metadata = getModuleMetadata(module);
-<<<<<<< HEAD
     const capabilities = module.capabilities.join(', ');
-=======
->>>>>>> 5cb191b2
     const tags = metadata.tags?.join(', ') ?? 'none';
 
     table.push([
@@ -111,7 +100,6 @@
       chalk.cyan(capabilities),
       chalk.yellow(tags),
       chalk.gray(metadata.description),
-      chalk.yellow(tags),
     ]);
   });
 
@@ -167,11 +155,7 @@
 
     progress.update('Filtering and sorting results...');
 
-<<<<<<< HEAD
     // Filter by tag and sort results
-=======
-    // Filter by tag and sort (same as M5)
->>>>>>> 5cb191b2
     const filteredResults = filterAndSortModules(searchResults, options.tag);
 
     progress.succeed('Module search complete.');
