--- conflicted
+++ resolved
@@ -2,16 +2,8 @@
 tier: principle
 name: 'Test-Driven Development (TDD)'
 description: 'A software development process where tests are written before the code that they are intended to validate. The process is a short, repeating cycle of Red-Green-Refactor.'
-<<<<<<< HEAD
 tier: principle
 schema: procedure
-=======
-tags:
-  - process
-  - tdd
-  - testing
-  - quality
->>>>>>> 3ad33a9e
 layer: null
 ---
 
