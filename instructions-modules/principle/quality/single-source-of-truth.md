--- conflicted
+++ resolved
@@ -1,20 +1,10 @@
 ---
 tier: principle
 name: 'Single Source of Truth (SSoT)'
-<<<<<<< HEAD
 description: 'Software architecture principle requiring that every data element, business rule, and system configuration must be stored in exactly one authoritative location to ensure data integrity, consistency, and eliminate synchronization conflicts.'
 tier: principle
 layer: null
 schema: specification
-=======
-description: 'The practice of structuring information models and data schemas so that every data element is stored exactly once. This prevents inconsistencies and improves data integrity.'
-tags:
-  - quality
-  - data
-  - architecture
-  - ssot
-layer: null
->>>>>>> 3ad33a9e
 ---
 
 ## Core Concept
