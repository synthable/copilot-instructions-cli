---
tier: principle
name: 'Infrastructure as Code (IaC)'
description: 'The practice of defining and managing infrastructure using declarative configuration files, enabling version control and reproducibility.'
<<<<<<< HEAD
tier: principle
schema: pattern
=======
tags:
  - devops
  - iac
  - terraform
  - cloudformation
  - automation
>>>>>>> 3ad33a9e
layer: null
---

## Summary

Infrastructure as Code (IaC) is the methodology of managing and provisioning computer data centers through machine-readable definition files, rather than physical hardware configuration or interactive configuration tools. All infrastructure definitions are stored as code in a version control system.

## Core Principles

- **Declarative Definitions:** Infrastructure is defined using a declarative language that specifies the desired end state, not the steps to reach it.
- **Version Control:** All infrastructure configuration files MUST be stored and managed in a version control system (e.g., Git), providing a full history of changes.
- **Automation:** Infrastructure changes (creation, modification, deletion) MUST be applied through automated pipelines, not manual adjustments in a console.
- **Idempotency:** Applying the same configuration multiple times MUST result in the same system state. The IaC tool handles the logic to determine if changes are needed.

## Advantages / Use Cases

- **Reproducibility:** Environments can be recreated reliably and consistently on demand, eliminating configuration drift.
- **Speed and Efficiency:** Automation drastically reduces the time and effort required to provision and scale infrastructure.
- **Traceability and Auditing:** Version control provides a clear audit trail for every change made to the infrastructure.
- **Disaster Recovery:** In the event of a failure, the entire infrastructure can be redeployed quickly from code.

## Disadvantages / Trade-offs

- **Learning Curve:** Requires developers and operations teams to learn specific IaC tools and languages (e.g., Terraform, CloudFormation).
- **Initial Setup Time:** Defining existing infrastructure in code can be a significant upfront investment.
- **Complexity:** Managing state, secrets, and complex dependencies in IaC can be challenging.
- **Tooling Limitations:** The chosen IaC tool may not support all features of a cloud provider's API immediately upon release.<|MERGE_RESOLUTION|>--- conflicted
+++ resolved
@@ -2,17 +2,8 @@
 tier: principle
 name: 'Infrastructure as Code (IaC)'
 description: 'The practice of defining and managing infrastructure using declarative configuration files, enabling version control and reproducibility.'
-<<<<<<< HEAD
 tier: principle
 schema: pattern
-=======
-tags:
-  - devops
-  - iac
-  - terraform
-  - cloudformation
-  - automation
->>>>>>> 3ad33a9e
 layer: null
 ---
 
