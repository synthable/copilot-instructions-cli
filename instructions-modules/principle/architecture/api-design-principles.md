--- conflicted
+++ resolved
@@ -1,21 +1,11 @@
 ---
 tier: principle
 name: 'API Design Principles'
-<<<<<<< HEAD
 description: 'A specification for designing clean, consistent, and easy-to-use RESTful APIs.'
 tier: principle
 schema: specification
 layer: null
 authors: []
-=======
-description: 'Principles for designing clean, consistent, and easy-to-use APIs (e.g., RESTful conventions, idempotency).'
-tags:
-  - architecture
-  - api-design
-  - rest
-  - usability
-layer: null
->>>>>>> 3ad33a9e
 ---
 
 ## Core Concept
