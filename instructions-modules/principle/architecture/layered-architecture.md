--- conflicted
+++ resolved
@@ -1,20 +1,10 @@
 ---
 tier: principle
 name: 'Layered Architecture'
-<<<<<<< HEAD
 description: 'An architectural pattern that organizes software systems into horizontal layers with specific responsibilities, where each layer depends only on the layer immediately below it to enforce separation of concerns and maintainability.'
 tier: principle
 layer: null
 schema: pattern
-=======
-description: 'An architectural pattern that organizes software into horizontal layers, each with a specific responsibility. Layers can only communicate with adjacent layers.'
-tags:
-  - architecture
-  - layered-architecture
-  - n-tier
-  - separation-of-concerns
-layer: null
->>>>>>> 3ad33a9e
 ---
 
 ## Summary
