--- conflicted
+++ resolved
@@ -1,20 +1,10 @@
 ---
 tier: principle
 name: 'Separation of Concerns'
-<<<<<<< HEAD
 description: 'An architectural pattern that divides software systems into distinct components where each component addresses a single, well-defined responsibility or concern.'
 tier: principle
 layer: null
 schema: pattern
-=======
-description: 'The principle of separating a system into distinct sections, where each section addresses a separate concern.'
-tags:
-  - architecture
-  - modularity
-  - design principle
-  - SoC
-layer: null
->>>>>>> 3ad33a9e
 ---
 
 ## Summary
